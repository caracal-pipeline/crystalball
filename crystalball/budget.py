from __future__ import annotations

<<<<<<< HEAD
=======
from loguru import logger as log
import psutil
>>>>>>> 38f06946
import numpy as np
import psutil
from dask.distributed import Client
from loguru import logger as log


def get_budget(
        nr_sources, 
        nr_rows, 
        nr_chans, 
        nr_corrs, 
        data_type, 
        num_workers: int | None = None,
        model_chunks: int = 0,
        row_chunks: int = 0,
        memory_fraction: float = 0.1,
        fudge_factor=1.25, 
        row2source_ratio=100
):
    systmem = float(psutil.virtual_memory()[0])
    if not num_workers:
        nrthreads = psutil.cpu_count()
    else:
        nrthreads = num_workers

    log.info('-' * 50)
    log.info('Budgeting')
    log.info('-' * 50)
    log.info('system RAM = {0:.2f} GB', systmem / 1024**3)
    log.info('nr of logical CPUs = {0:d}', nrthreads)
    log.info('nr sources = {0:d}', nr_sources)
    log.info('nr rows    = {0:d}', nr_rows)
    log.info('nr chans   = {0:d}', nr_chans)
    log.info('nr corrs   = {0:d}', nr_corrs)

    data_type = {'complex': 'complex64', 'dcomplex': 'complex128'}[data_type]
    data_bytes = np.dtype(data_type).itemsize
    bytes_per_row = nr_chans * nr_corrs * data_bytes
    memory_per_row = bytes_per_row * fudge_factor

    if model_chunks and row_chunks:
        rows_per_chunk = row_chunks
        sources_per_chunk = model_chunks
        strat_type = "(user settings)"
    elif not model_chunks and not row_chunks:

        if memory_fraction > 1 or memory_fraction <= 0:
            raise ValueError('The memory fraction must be a number in the '
                             'interval (0,1]. You have set it to {0:f} '
                             '.'.format(memory_fraction))

        allowed_rows_per_thread = (systmem * memory_fraction /
                                   (memory_per_row * nrthreads))
        rows_per_chunk = int(min(nr_rows, allowed_rows_per_thread))
        sources_per_chunk = int(min(nr_sources,
                                    rows_per_chunk / row2source_ratio))
        strat_type = "(auto settings)"
    else:
        raise ValueError('For now you must set both row and source chunk, or '
                         'leave both unset (=0); '
                         'you cannot set only one of them.')

    log.info('sources per chunk = {0:.0f} {1}', sources_per_chunk, strat_type)
    log.info('rows per chunk    = {0:.0f} {1}', rows_per_chunk, strat_type)

    memory_usage = (rows_per_chunk * memory_per_row * nrthreads
                    + sources_per_chunk)
    log.info('expected memory usage = {0:.2f} GB', memory_usage / 1024**3)

    return rows_per_chunk, sources_per_chunk


def get_budget_from_client(
    nr_sources,
    nr_rows,
    nr_chans,
    nr_corrs,
    data_type,
    client: Client,
    model_chunks: int = 0,
    row_chunks: int = 0,
    memory_fraction: float = 0.1,
    fudge_factor=1.25,
    row2source_ratio=100,
):

    info = client.scheduler_info()
    addr = info.get("address")
    if addr is None:
        msg = f"Cannot get the scheduler address {client=}"
        raise ValueError(msg)

    workers = info.get("workers", {})
    nworkers = len(workers)
    total_threads = sum(w["nthreads"] for w in workers.values())
    total_mem = sum([w["memory_limit"] for w in workers.values()])
    systmem = total_mem / total_threads
    nrthreads = total_threads // nworkers

    log.info("-" * 50)
    log.info("Budgeting")
    log.info("-" * 50)
    log.info("Total RAM = {0:.2f} GB", total_mem / 1024**3)
    log.info("RAM / thread = {0:.2f} GB", systmem / 1024**3)
    log.info("nr of dask workers = {0:d}", nworkers)
    log.info("nr of threads / worker = {0:d}", nrthreads)
    log.info("nr sources = {0:d}", nr_sources)
    log.info("nr rows    = {0:d}", nr_rows)
    log.info("nr chans   = {0:d}", nr_chans)
    log.info("nr corrs   = {0:d}", nr_corrs)

    data_type = {"complex": "complex64", "dcomplex": "complex128"}[data_type]
    data_bytes = np.dtype(data_type).itemsize
    bytes_per_row = nr_chans * nr_corrs * data_bytes
    memory_per_row = bytes_per_row * fudge_factor

    if model_chunks and row_chunks:
        rows_per_chunk = row_chunks
        sources_per_chunk = model_chunks
        strat_type = "(user settings)"
    elif not model_chunks and not row_chunks:
        if memory_fraction > 1 or memory_fraction <= 0:
            raise ValueError(
                "The memory fraction must be a number in the "
                "interval (0,1]. You have set it to {0:f} "
                ".".format(memory_fraction)
            )

        allowed_rows_per_thread = (
            systmem * memory_fraction / (memory_per_row * nrthreads)
        )
        rows_per_chunk = int(min(nr_rows, allowed_rows_per_thread))
        sources_per_chunk = int(min(nr_sources, rows_per_chunk / row2source_ratio))
        strat_type = "(auto settings)"
    else:
        raise ValueError(
            "For now you must set both row and source chunk, or "
            "leave both unset (=0); "
            "you cannot set only one of them."
        )

    log.info("sources per chunk = {0:.0f} {1}", sources_per_chunk, strat_type)
    log.info("rows per chunk    = {0:.0f} {1}", rows_per_chunk, strat_type)

    memory_usage = rows_per_chunk * memory_per_row * nrthreads + sources_per_chunk
    log.info("expected memory usage = {0:.2f} GB", memory_usage / 1024**3)

    return rows_per_chunk, sources_per_chunk<|MERGE_RESOLUTION|>--- conflicted
+++ resolved
@@ -1,10 +1,7 @@
 from __future__ import annotations
 
-<<<<<<< HEAD
-=======
 from loguru import logger as log
 import psutil
->>>>>>> 38f06946
 import numpy as np
 import psutil
 from dask.distributed import Client
