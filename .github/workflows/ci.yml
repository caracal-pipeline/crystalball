name: Ubuntu CI

on: [push, pull_request]

jobs:
  check_skip:
    runs-on: ubuntu-latest
    if: |
      !contains(format('{0} {1} {2}', github.event.head_commit.message, github.event.pull_request.title, github.event.pull_request.body), '[skip ci]')
    steps:
      - run: |
          cat <<'MESSAGE'
          github.event_name: ${{ toJson(github.event_name) }}
          github.event:
          ${{ toJson(github.event) }}
          MESSAGE
  test:
    needs: check_skip
    runs-on: ubuntu-latest
    if: "!contains(github.event.head_commit.message, '[skip ci]')"
    strategy:
      fail-fast: false
      matrix:
        python-version: ["3.8", "3.9", "3.10"]

    steps:
      - name: Set up Python ${{ matrix.python-version }}
        uses: actions/setup-python@v1
        with:
          python-version: ${{ matrix.python-version }}

      - name: Upgrade pip and setuptools
        run: >
          python -m pip install -U
          pip
          setuptools
<<<<<<< HEAD
=======
<<<<<<< HEAD
          pipenv
=======
>>>>>>> b6e8c9e72737bff29d543512b48fdb74298597d8
>>>>>>> 2b3b489d

      - name: Checkout source
        uses: actions/checkout@v2
        with:
          fetch-depth: 1

<<<<<<< HEAD
      - name: Install crystalball with testing utilities
        run: pip install .[testing]

      - name: Run complete test suite
        run: py.test -s -vvv tests/
=======
<<<<<<< HEAD
      - name: Install base crystalball
        run: pipenv install .[testing]

      - name: Run complete test suite
        run: pipenv run py.test -s -vvv tests/
=======
      - name: Install crystalball with testing utilities
        run: pip install .[testing]

      - name: Run complete test suite
        run: py.test -s -vvv tests/
>>>>>>> b6e8c9e72737bff29d543512b48fdb74298597d8
>>>>>>> 2b3b489d

  deploy:
    needs: [test]
    runs-on: ubuntu-latest
    # Run on a push to a tag or master
    if: >
      github.event_name == 'push' &&
      (startsWith(github.event.ref, 'refs/tags') ||
       github.event.ref == 'refs/heads/master')

    steps:
      - name: Set up Python 3.8
        uses: actions/setup-python@v1
        with:
          python-version: 3.8

<<<<<<< HEAD
      - name: Install latest setuptools, wheel, pip, build
        run: python3 -m pip install -U pip setuptools wheel build twine
=======
<<<<<<< HEAD
      - name: Install latest setuptools, wheel, pip
        run: python3 -m pip install -U pip setuptools wheel
=======
      - name: Install latest setuptools, wheel, pip, build
        run: python3 -m pip install -U pip setuptools wheel build twine
>>>>>>> b6e8c9e72737bff29d543512b48fdb74298597d8
>>>>>>> 2b3b489d

      - name: Checkout source
        uses: actions/checkout@v2
        with:
          fetch-depth: 1

<<<<<<< HEAD
      - name: Build source distribution
        run: python -m build --sdist
=======
<<<<<<< HEAD
      - name: Build distributions
        run: python setup.py sdist bdist_wheel
>>>>>>> 2b3b489d

      - name: Check distributions
        run: twine check dist/*

      - name: Check source distribution install runs
        run: pip install dist/*

      - name: Publish distribution 📦 to PyPI
<<<<<<< HEAD
        uses: pypa/gh-action-pypi-publish@release/v1
=======
        uses: pypa/gh-action-pypi-publish@master
=======
      - name: Build source distribution
        run: python -m build --sdist

      - name: Check distributions
        run: twine check dist/*

      - name: Check source distribution install runs
        run: pip install dist/*

      - name: Publish distribution 📦 to PyPI
        uses: pypa/gh-action-pypi-publish@release/v1
>>>>>>> b6e8c9e72737bff29d543512b48fdb74298597d8
>>>>>>> 2b3b489d
        if: github.event_name == 'push' && startsWith(github.event.ref, 'refs/tags')
        with:
          user: __token__
          password: ${{ secrets.pypi_token }}<|MERGE_RESOLUTION|>--- conflicted
+++ resolved
@@ -34,40 +34,22 @@
           python -m pip install -U
           pip
           setuptools
-<<<<<<< HEAD
-=======
-<<<<<<< HEAD
-          pipenv
-=======
->>>>>>> b6e8c9e72737bff29d543512b48fdb74298597d8
->>>>>>> 2b3b489d
 
       - name: Checkout source
         uses: actions/checkout@v2
         with:
           fetch-depth: 1
 
-<<<<<<< HEAD
       - name: Install crystalball with testing utilities
         run: pip install .[testing]
 
       - name: Run complete test suite
         run: py.test -s -vvv tests/
-=======
-<<<<<<< HEAD
-      - name: Install base crystalball
-        run: pipenv install .[testing]
-
-      - name: Run complete test suite
-        run: pipenv run py.test -s -vvv tests/
-=======
       - name: Install crystalball with testing utilities
         run: pip install .[testing]
 
       - name: Run complete test suite
         run: py.test -s -vvv tests/
->>>>>>> b6e8c9e72737bff29d543512b48fdb74298597d8
->>>>>>> 2b3b489d
 
   deploy:
     needs: [test]
@@ -84,32 +66,16 @@
         with:
           python-version: 3.8
 
-<<<<<<< HEAD
       - name: Install latest setuptools, wheel, pip, build
         run: python3 -m pip install -U pip setuptools wheel build twine
-=======
-<<<<<<< HEAD
-      - name: Install latest setuptools, wheel, pip
-        run: python3 -m pip install -U pip setuptools wheel
-=======
-      - name: Install latest setuptools, wheel, pip, build
-        run: python3 -m pip install -U pip setuptools wheel build twine
->>>>>>> b6e8c9e72737bff29d543512b48fdb74298597d8
->>>>>>> 2b3b489d
 
       - name: Checkout source
         uses: actions/checkout@v2
         with:
           fetch-depth: 1
 
-<<<<<<< HEAD
-      - name: Build source distribution
-        run: python -m build --sdist
-=======
-<<<<<<< HEAD
       - name: Build distributions
         run: python setup.py sdist bdist_wheel
->>>>>>> 2b3b489d
 
       - name: Check distributions
         run: twine check dist/*
@@ -118,11 +84,8 @@
         run: pip install dist/*
 
       - name: Publish distribution 📦 to PyPI
-<<<<<<< HEAD
         uses: pypa/gh-action-pypi-publish@release/v1
-=======
-        uses: pypa/gh-action-pypi-publish@master
-=======
+
       - name: Build source distribution
         run: python -m build --sdist
 
@@ -134,8 +97,6 @@
 
       - name: Publish distribution 📦 to PyPI
         uses: pypa/gh-action-pypi-publish@release/v1
->>>>>>> b6e8c9e72737bff29d543512b48fdb74298597d8
->>>>>>> 2b3b489d
         if: github.event_name == 'push' && startsWith(github.event.ref, 'refs/tags')
         with:
           user: __token__
